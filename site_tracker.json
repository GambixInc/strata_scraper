--- conflicted
+++ resolved
@@ -1,11 +1,8 @@
 {
   "metadata": {
     "created": "2025-06-18T21:37:00",
-<<<<<<< HEAD
-    "last_updated": "2025-07-08T20:07:51.830257",
-=======
+
     "last_updated": "2025-07-09T09:11:43.655914",
->>>>>>> 6c903438
     "version": "1.0",
     "total_sites_scraped": 8,
     "total_optimizations": 1
@@ -133,24 +130,7 @@
       "optimizations": [],
       "last_scraped": "2025-07-01T18:15:32.613642"
     },
-<<<<<<< HEAD
-    "rankai.ai": {
-      "domain": "rankai.ai",
-      "first_scraped": "2025-07-08T20:07:51.830223",
-      "scrapes": [
-        {
-          "url": "https://rankai.ai/",
-          "scraped_at": "2025-07-08T20:07:51.830236",
-          "saved_directory": "scraped_sites/rankai_ai_home_20250708_200751",
-          "title": "Rankai - AI-Powered SEO Agency",
-          "stats": {
-            "links_count": 0,
-            "inline_styles_count": 1,
-            "internal_stylesheets_count": 1,
-            "external_stylesheets_count": 2,
-            "inline_scripts_count": 18,
-            "external_scripts_count": 34
-=======
+
     "agicent.com": {
       "domain": "agicent.com",
       "first_scraped": "2025-07-09T09:11:43.655914",
@@ -167,16 +147,12 @@
             "external_stylesheets_count": 7,
             "inline_scripts_count": 17,
             "external_scripts_count": 10
->>>>>>> 6c903438
           }
         }
       ],
       "optimizations": [],
-<<<<<<< HEAD
-      "last_scraped": "2025-07-08T20:07:51.830245"
-=======
+
       "last_scraped": "2025-07-09T09:11:43.655914"
->>>>>>> 6c903438
     }
   }
 }